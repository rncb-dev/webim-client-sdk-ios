//
//  AbstractRequestLoop.swift
//  WebimClientLibrary
//
//  Created by Nikita Lazarev-Zubov on 15.08.17.
//  Copyright © 2017 Webim. All rights reserved.
//
//  Permission is hereby granted, free of charge, to any person obtaining a copy
//  of this software and associated documentation files (the "Software"), to deal
//  in the Software without restriction, including without limitation the rights
//  to use, copy, modify, merge, publish, distribute, sublicense, and/or sell
//  copies of the Software, and to permit persons to whom the Software is
//  furnished to do so, subject to the following conditions:
//
//  The above copyright notice and this permission notice shall be included in all
//  copies or substantial portions of the Software.
//
//  THE SOFTWARE IS PROVIDED "AS IS", WITHOUT WARRANTY OF ANY KIND, EXPRESS OR
//  IMPLIED, INCLUDING BUT NOT LIMITED TO THE WARRANTIES OF MERCHANTABILITY,
//  FITNESS FOR A PARTICULAR PURPOSE AND NONINFRINGEMENT. IN NO EVENT SHALL THE
//  AUTHORS OR COPYRIGHT HOLDERS BE LIABLE FOR ANY CLAIM, DAMAGES OR OTHER
//  LIABILITY, WHETHER IN AN ACTION OF CONTRACT, TORT OR OTHERWISE, ARISING FROM,
//  OUT OF OR IN CONNECTION WITH THE SOFTWARE OR THE USE OR OTHER DEALINGS IN THE
//  SOFTWARE.
//

import Foundation
import UIKit
/**
 Class that handles HTTP-request sending by SDK.
 - author:
 Nikita Lazarev-Zubov
 - copyright:
 2017 Webim
 */
class AbstractRequestLoop: NSObject, URLSessionTaskDelegate {
    
    // MARK: - Constants
    enum HTTPMethods: String {
        case get = "GET"
        case post = "POST"
    }
    enum ResponseFields: String {
        case data = "data"
        case error = "error"
    }
    enum DataFields: String {
        case error = "error"
    }
    enum UnknownError: Error {
        case interrupted
        case serverError
    }
    
    // MARK: - Properties
    private let pauseCondition = NSCondition()
    private let pauseLock = NSRecursiveLock()
    var paused = true
    var running = true
    private var currentDataTask: URLSessionDataTask?
    let completionHandlerExecutor: ExecIfNotDestroyedHandlerExecutor?
    let internalErrorListener: InternalErrorListener?
    private var webimServerTrustPolicy = WebimServerTrustPolicy()
    
    init(completionHandlerExecutor: ExecIfNotDestroyedHandlerExecutor?,
         internalErrorListener: InternalErrorListener?) {
        self.completionHandlerExecutor = completionHandlerExecutor
        self.internalErrorListener = internalErrorListener
    }
    
    // MARK: - Methods
    
    func start() {
        preconditionFailure("This method must be overridden!")
    }
    
    func pause() {
        pauseLock.lock()
        paused = true
        pauseLock.unlock()
    }
    
    func resume() {
        pauseLock.lock()
        paused = false
        pauseCondition.broadcast()
        pauseLock.unlock()
    }
    
    func stop() {
        running = false
        resume()
            
        if let currentDataTask = currentDataTask {
            currentDataTask.cancel()
        }
    }
    
    func isRunning() -> Bool {
        return running
    }
    
    
    
    func perform(request: URLRequest) throws -> Data {
        var requestWithUserAgent = request
<<<<<<< HEAD
        requestWithUserAgent.setValue("iOS: Webim-Client 3.37.3; (\(UIDevice.current.model); \(UIDevice.current.systemVersion)); Bundle ID and version: \(Bundle.main.bundleIdentifier ?? "none") \(Bundle.main.infoDictionary?["CFBundleVersion"] ?? "none")", forHTTPHeaderField: "User-Agent")
=======
        requestWithUserAgent.setValue("iOS: Webim-Client 3.36.5; (\(UIDevice.current.model); \(UIDevice.current.systemVersion)); Bundle ID and version: \(Bundle.main.bundleIdentifier ?? "none") \(Bundle.main.infoDictionary?["CFBundleVersion"] ?? "none")", forHTTPHeaderField: "User-Agent")
>>>>>>> 8070243d
        
        var errorCounter = 0
        var lastHTTPCode = -1
        
        while isRunning() {
            let startTime = Date()
            var httpCode = 0
            
            let semaphore = DispatchSemaphore(value: 0)
            var receivedData: Data? = nil
            
            log(request: requestWithUserAgent)
            
<<<<<<< HEAD
            let dataTask = URLSession.shared.dataTask(with: requestWithUserAgent) { [weak self] data, response, error in
=======
            let dataTask = URLSession(configuration: URLSessionConfiguration.default, delegate: self, delegateQueue: OperationQueue.main).dataTask(with: requestWithUserAgent) { [weak self] data, response, error in
>>>>>>> 8070243d
                guard let `self` = `self` else {
                    return
                }
                
                if let response = response,
                    let statusCode = (response as? HTTPURLResponse)?.statusCode {
                    httpCode = statusCode
                }
                
                let webimLoggerEntry = self.configureLogMessage(
                    type: "response",
                    url: requestWithUserAgent.url,
                    parameters: requestWithUserAgent.httpBody,
                    code: httpCode,
                    data: data,
                    error: error
                )
                
                if let error = error {
                    semaphore.signal()
                    
                    WebimInternalLogger.shared.log(entry: webimLoggerEntry)
                    
                    if let error = error as NSError?,
                        !(error.domain == NSURLErrorDomain && error.code == NSURLErrorNotConnectedToInternet) {
                        return
                    }
                }
                
                if let data = data {
                    receivedData = data
                    
                    WebimInternalLogger.shared.log(entry: webimLoggerEntry, verbosityLevel: .debug)
                }
                
                semaphore.signal()
            }
  
            currentDataTask = dataTask
            dataTask.resume()
            
            _ = semaphore.wait(timeout: .distantFuture)
            currentDataTask = nil
            blockUntilPaused()
            
            if !isRunning() {
                break
            }
            
            if httpCode == 0 {
                if let handler = self.completionHandlerExecutor {
                    handler.execute(task: DispatchWorkItem {
                        self.internalErrorListener?.onNotFatal(error: .noNetworkConnection)
                        self.internalErrorListener?.connectionStateChanged(connected: false)
                    })
                    usleep(useconds_t(10_000_000.0))
                } else {
                    throw UnknownError.serverError
                }
                continue
            }
            
            if let receivedData = receivedData,
                (httpCode == 200 || httpCode == 403 || httpCode == 413 || httpCode == 415) {
                self.internalErrorListener?.connectionStateChanged(connected: true)
                return receivedData
            }
            
            if httpCode == lastHTTPCode {
                let webimLoggerEntry = self.configureLogMessage(
                    type: "Request failed",
                    url: requestWithUserAgent.url,
                    parameters: requestWithUserAgent.httpBody,
                    code: httpCode
                )
                WebimInternalLogger.shared.log(entry: webimLoggerEntry,
                                               verbosityLevel: .warning)
            }
            
            errorCounter += 1
            
            lastHTTPCode = httpCode
            
            // If request wasn't successful and error isn't fatal, wait some time and try again.
            if (errorCounter > 4) {
                // If there was more that five tries stop trying.
                self.completionHandlerExecutor?.execute(task: DispatchWorkItem {
                    self.internalErrorListener?.onNotFatal(error: .serverIsNotAvailable)
                })
                throw UnknownError.serverError
            }
            let sleepTime = Double(errorCounter) as TimeInterval
            let timeElapsed = Date().timeIntervalSince(startTime)
            if Double(timeElapsed) < Double(sleepTime) {
                let remainingTime = Double(sleepTime) - Double(timeElapsed)
                usleep(useconds_t(remainingTime * 1_000_000.0))
            }
        }
        
        throw UnknownError.interrupted
    }
    
    func urlSession(_ session: URLSession, task: URLSessionTask, didReceive challenge: URLAuthenticationChallenge, completionHandler: @escaping (URLSession.AuthChallengeDisposition, URLCredential?) -> Void) {
        self.webimServerTrustPolicy.urlSessionValid(challenge: challenge) { challenge, URLCredential in
            completionHandler(challenge, URLCredential)
        }
    }
    
    
    func handleRequestLoop(error: UnknownError) {
        switch error {
        case .interrupted:
            WebimInternalLogger.shared.log(entry: "Request interrupted (it's OK if WebimSession object was destroyed).",
                                           verbosityLevel: .debug)
            
            break
        case .serverError:
            WebimInternalLogger.shared.log(entry: "Request failed with server error.")
            
            break
        }
    }
    
    // MARK: Private methods
    
    private func blockUntilPaused() {
        pauseCondition.lock()
        while paused {
            pauseCondition.wait()
        }
        pauseCondition.unlock()
    }
    
    private func log(request: URLRequest) {
        let webimLoggerEntry = configureLogMessage(type: "request",
                                                   method: request.httpMethod,
                                                   url: request.url,
                                                   parameters: request.httpBody)
        
        WebimInternalLogger.shared.log(entry: webimLoggerEntry,
                                       verbosityLevel: .info)
    }
    
    static let logRequestData = true
    
    private func configureLogMessage(type: String,
                                     method: String? = nil,
                                     url: URL? = nil,
                                     parameters: Data? = nil,
                                     code: Int? = nil,
                                     data: Data? = nil,
                                     error: Error? = nil) -> String {
        if !AbstractRequestLoop.logRequestData {
            return ""
        }
        var logMessage = "Webim \(type):"
        
        if let method = method {
            logMessage += ("\nHTTP method - \(method)")
        }
        
        if let url = url {
            logMessage += "\nURL – \(url.absoluteString)"
        }
        
        if let parameters = parameters {
            if let parametersString = String(data: parameters,
                                             encoding: .utf8) {
                logMessage += "\nParameters – \(parametersString)"
            }
        }
        
        if let code = code {
            logMessage += "\nHTTP code – \(code)"
        }
        
        if let data = data {
            logMessage += self.encode(responseData: data)
        }
        
        if let error = error {
            logMessage += "\nError – \(error.localizedDescription)"
        }
        
        return logMessage
    }
    
    private func encode(responseData: Data) -> String {
        do {
            let jsonResponse = try JSONSerialization.jsonObject(with: responseData,
                                                                options: .mutableContainers)
            let prettyPrintedJSONResponse = try JSONSerialization.data(withJSONObject: jsonResponse,
                                                                       options: .prettyPrinted)
            
            if let dataResponseString = String(data: prettyPrintedJSONResponse,
                                               encoding: .utf8) {
                return "\nJSON:\n" + dataResponseString
            }
        } catch {
            if let dataResponseString = String(data: responseData,
                                               encoding: .utf8) {
                return "\nData:\n" + dataResponseString
            }
        }
        
        return ""
    }
    
}<|MERGE_RESOLUTION|>--- conflicted
+++ resolved
@@ -104,11 +104,7 @@
     
     func perform(request: URLRequest) throws -> Data {
         var requestWithUserAgent = request
-<<<<<<< HEAD
         requestWithUserAgent.setValue("iOS: Webim-Client 3.37.3; (\(UIDevice.current.model); \(UIDevice.current.systemVersion)); Bundle ID and version: \(Bundle.main.bundleIdentifier ?? "none") \(Bundle.main.infoDictionary?["CFBundleVersion"] ?? "none")", forHTTPHeaderField: "User-Agent")
-=======
-        requestWithUserAgent.setValue("iOS: Webim-Client 3.36.5; (\(UIDevice.current.model); \(UIDevice.current.systemVersion)); Bundle ID and version: \(Bundle.main.bundleIdentifier ?? "none") \(Bundle.main.infoDictionary?["CFBundleVersion"] ?? "none")", forHTTPHeaderField: "User-Agent")
->>>>>>> 8070243d
         
         var errorCounter = 0
         var lastHTTPCode = -1
@@ -122,11 +118,7 @@
             
             log(request: requestWithUserAgent)
             
-<<<<<<< HEAD
-            let dataTask = URLSession.shared.dataTask(with: requestWithUserAgent) { [weak self] data, response, error in
-=======
             let dataTask = URLSession(configuration: URLSessionConfiguration.default, delegate: self, delegateQueue: OperationQueue.main).dataTask(with: requestWithUserAgent) { [weak self] data, response, error in
->>>>>>> 8070243d
                 guard let `self` = `self` else {
                     return
                 }
